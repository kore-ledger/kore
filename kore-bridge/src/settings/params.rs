--- conflicted
+++ resolved
@@ -76,9 +76,6 @@
         Self {
             keys_path: params.kore.keys_path,
             prometheus: params.kore.prometheus,
-<<<<<<< HEAD
-        
-=======
             logging: kore_base::config::Logging {
                 output:    params.kore.logging.output,
                 api_url:   params.kore.logging.api_url,
@@ -88,7 +85,6 @@
                 max_files: params.kore.logging.max_files,
                 level:     params.kore.logging.level,
             },
->>>>>>> 563ec18d
             kore_config: kore_base::config::Config {
                 key_derivator: params.kore.base.key_derivator,
                 digest_derivator: params.kore.base.digest_derivator,
