--- conflicted
+++ resolved
@@ -589,41 +589,6 @@
     pub fn get_schemas(&self) -> Vec<Schema> {
         self.schemas.clone()
     }
-<<<<<<< HEAD
-=======
-
-    /// Check if the request is allowed.
-    pub fn is_allowed(
-        &self,
-        id: KeyIdentifier,
-        name: &str,
-        stage: RequestStage,
-    ) -> bool {
-        for rol in &self.roles {
-            if rol.role.to_str() == stage.to_role() {
-                match &rol.who {
-                    Who::ID { ID } => return &id.to_string() == ID,
-                    Who::NAME { NAME } => return name == NAME,
-                    Who::MEMBERS => return self.is_member(&id.to_string()),
-                    Who::NOT_MEMBERS => {
-                        return !self.is_member(&id.to_string())
-                    }
-                }
-            }
-        }
-        false
-    }
-
-    /// Check if the key is a member.
-    fn is_member(&self, id: &str) -> bool {
-        for member in &self.members {
-            if member.id == id {
-                return true;
-            }
-        }
-        false
-    }
->>>>>>> d534be04
 }
 
 impl TryFrom<ValueWrapper> for Governance {
