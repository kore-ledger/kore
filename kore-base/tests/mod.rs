--- conflicted
+++ resolved
@@ -296,7 +296,6 @@
                         "name": "KoreNode3"
                     }
                 },
-
                 {
                     "op": "add",
                     "path": "/roles/6",
@@ -421,14 +420,8 @@
     }
 }
 
-<<<<<<< HEAD
-    let event = node2.get_first_or_end_events(subject_id.clone(), Some(5), Some(false), Some(false)).await.unwrap();
-    println!("{:?}", event);
-}
-=======
 // verificar copias de la gobernanza entre nodos independientemente del tipo ✅
 // verificar copias de los eventos de un sujeto independientemente del tipo  ✅
 // si no esta autorizado verificar que no recibe la copia
 // denegar cambios de gobernanza
-// 
->>>>>>> fb25661a
+// 