// Copyright 2024 Kore Ledger, SL
// SPDX-License-Identifier: AGPL-3.0-or-later

//! # Network worker.
//!

// TODO: revisar eventos de la network. Ya no se los lanza a message receiver ahora debería manejarlos ella misma
use crate::{
    behaviour::{Behaviour, Event as BehaviourEvent, ReqResMessage},
    service::NetworkService,
    transport::build_transport,
    utils::convert_addresses,
    Command, CommandHelper, Config, Error, Event as NetworkEvent, NodeType,
};

use std::{fmt::Debug, time::Duration};

use identity::{
    identifier::derive::KeyDerivator,
    keys::{KeyMaterial, KeyPair},
};

use libp2p::{
    core::ConnectedPoint,
    identity::{ed25519, secp256k1, Keypair},
    request_response::{self, OutboundRequestId, ResponseChannel},
    swarm::{self, dial_opts::DialOpts, DialError, SwarmEvent},
    Multiaddr, PeerId, Swarm,
};

use futures::StreamExt;
use prometheus_client::{
    encoding::{EncodeLabelSet, EncodeLabelValue},
    metrics::{counter::Counter, family::Family},
    registry::Registry,
};
use serde::{Deserialize, Serialize};
use tokio::sync::mpsc;
use tokio_util::sync::CancellationToken;

use tracing::{debug, error, info, trace, warn};

use std::collections::{HashMap, VecDeque};

const TARGET_WORKER: &str = "KoreNetwork-Worker";

/// Main network worker. Must be polled in order for the network to advance.
///
/// The worker is responsible for handling the network events and commands.
///
pub struct NetworkWorker<T>
where
    T: Debug + Serialize,
{
    /// Local Peer ID.
    local_peer_id: PeerId,

    /// Network service.
    service: NetworkService,

    /// The libp2p swarm.
    swarm: Swarm<Behaviour>,

    /// The network state.
    state: NetworkState,

    /// The command receiver.
    command_receiver: mpsc::Receiver<Command>,

    /// The command sender to Helper Intermediary.
    helper_sender: Option<mpsc::Sender<CommandHelper<T>>>,

    /// The event sender.
    event_sender: mpsc::Sender<NetworkEvent>,

    /// The cancellation token.
    cancel: CancellationToken,

    /// Node type.
    node_type: NodeType,

    /// List of boot noodes.
    boot_nodes: Vec<(PeerId, Vec<Multiaddr>)>,

    /// nodes with which it has not been possible to establish a connection by keepAliveTimeout in pre-routing.
    retry_boot_nodes: Vec<(PeerId, Vec<Multiaddr>)>,

    /// Pendings outbound messages to the peer
    pending_outbound_messages: HashMap<PeerId, VecDeque<Vec<u8>>>,

    /// Requests sent to the peer
    request_sent: HashMap<PeerId, Vec<OutboundRequestId>>,

    /// Ephemeral responses.
    ephemeral_responses:
        HashMap<PeerId, VecDeque<ResponseChannel<ReqResMessage>>>,

    /// Messages metric.
    messages_metric: Family<MetricLabels, Counter>,

    /// Successful dials
    successful_dials: u64,
}

impl<T: Debug + Serialize> NetworkWorker<T> {
    /// Create a new `NetworkWorker`.
    pub fn new(
        registry: &mut Registry,
        keys: KeyPair,
        config: Config,
        event_sender: mpsc::Sender<NetworkEvent>,
        keyderivator: KeyDerivator,
        cancel: CancellationToken,
    ) -> Result<Self, Error> {
        // Create channels to communicate commands
        let (command_sender, command_receiver) = mpsc::channel(10000);

        // Prepare the network crypto key.

        let key = match keyderivator {
            KeyDerivator::Ed25519 => {
                let sk =
                    ed25519::SecretKey::try_from_bytes(keys.secret_key_bytes())
                        .expect("Invalid keypair");
                let kp = ed25519::Keypair::from(sk);
                Keypair::from(kp)
            }
            KeyDerivator::Secp256k1 => {
                let sk = secp256k1::SecretKey::try_from_bytes(
                    keys.secret_key_bytes(),
                )
                .expect("Invalid keypair");
                let kp = secp256k1::Keypair::from(sk);
                Keypair::from(kp)
            }
        };

        // Generate the `PeerId` from the public key.
        let local_peer_id = key.public().to_peer_id();

        // Create the listen addressess.
        let addresses = convert_addresses(&config.listen_addresses)?;

        // Create the listen addressess.
        let external_addresses = convert_addresses(&config.external_addresses)?;

        // Is Ephemeral?
        let node_type = config.node_type.clone();

        // Build transport.
        let transport = build_transport(registry, &key, config.port_reuse)?;

        // Create the swarm.
        let mut swarm = Swarm::new(
            transport,
            Behaviour::new(&key.public(), config.clone()),
            local_peer_id,
            swarm::Config::with_tokio_executor()
                .with_idle_connection_timeout(Duration::from_secs(10)),
        );

        // Add confirmed external addresses.
        match config.node_type {
            NodeType::Bootstrap | NodeType::Addressable => {
                for addr in addresses.iter() {
                    swarm.add_external_address(addr.clone());
                }
            }
            _ => {}
        }

        let boot_nodes = swarm.behaviour_mut().boot_nodes();

        // Register metrics
        let messages_metric = Family::default();
        registry.register(
            "Messages",
            "Counts messages sent or received from other peers.",
            messages_metric.clone(),
        );

        let service = NetworkService::new(command_sender);

        if addresses.is_empty() {
            // Listen on all tcp addresses.
            if swarm
                .listen_on("/ip4/0.0.0.0/tcp/0".parse().unwrap())
                .is_err()
            {
                error!(TARGET_WORKER, "Error listening on all interfaces");
                panic!("Error listening on all interfaces");
            }
        } else {
            // Listen on the external addresses.
            for addr in addresses.iter() {
                if swarm.listen_on(addr.clone()).is_err() {
                    error!(
                        TARGET_WORKER,
                        "Transport does not support the listening addresss: {:?}.", addr
                    );
                    panic!(
                        "Transport does not support the listening addresss: {:?}.",
                        addr
                    );
                }
            }
        }

        if !external_addresses.is_empty() {
            for addr in external_addresses.iter() {
                info!(TARGET_WORKER, "Add external address {:?}", addr);
                swarm.add_external_address(addr.clone());
            }
        }

        info!(TARGET_WORKER, "LOCAL PEERID {}", local_peer_id);
        Ok(Self {
            local_peer_id,
            service,
            swarm,
            state: NetworkState::Start,
            command_receiver,
            helper_sender: None,
            event_sender,
            cancel,
            node_type,
            boot_nodes,
            retry_boot_nodes: vec![],
            pending_outbound_messages: HashMap::default(),
            request_sent: HashMap::default(),
            ephemeral_responses: HashMap::default(),
            messages_metric,
            successful_dials: 0,
        })
    }

<<<<<<< HEAD
    pub fn add_helper_sender(
        &mut self,
        helper_sender: mpsc::Sender<CommandHelper<T>>,
=======
    /// Add network sender.
    pub fn add_network_sender(
        mut self,
        network_sender: mpsc::Sender<CommandHelper<T>>,
>>>>>>> 4dd2f21a
    ) {
        self.helper_sender = Some(helper_sender);
    }

    /// Get the local peer ID.
    pub fn local_peer_id(&self) -> PeerId {
        self.local_peer_id
    }

    /// Add known peer.
    pub fn add_known_peer(&mut self, peer: PeerId, address: Multiaddr) {
        self.swarm.behaviour_mut().add_known_address(peer, address);
    }

    /// Remove boot node.
    pub fn remove_boot_node(&mut self, peer: PeerId) {
        if let Some(pos) = self.boot_nodes.iter().position(|val| val.0 == peer)
        {
            self.boot_nodes.remove(pos);
        }
    }

    /// Send message to a peer.
    ///
    ///
    fn send_message(
        &mut self,
        peer: PeerId,
        message: Vec<u8>,
    ) -> Result<(), Error> {
        // Checks if the peer has a response channel.
        if let Some(responses) = self.ephemeral_responses.get_mut(&peer) {
            if let Some(response_channel) = responses.pop_front() {
                if responses.is_empty() {
                    self.ephemeral_responses.remove(&peer);
                }
                return self
                    .swarm
                    .behaviour_mut()
                    .send_response(response_channel, message);
            }
        }
        // Add message to pending messages.
        self.add_pending_outbound_message(peer, message.clone());
        // Send pending messages.
        self.send_pending_outbound_messages(peer);
        Ok(())
    }

    /// Add pending message to peer.
    fn add_pending_outbound_message(&mut self, peer: PeerId, message: Vec<u8>) {
        let pending_messages =
            self.pending_outbound_messages.entry(peer).or_default();
        pending_messages.push_back(message);
    }

    /// Add request sent to peer.
    fn add_request_sent(
        &mut self,
        peer: PeerId,
        request_id: OutboundRequestId,
    ) {
        let requests = self.request_sent.entry(peer).or_default();
        requests.push(request_id);
    }

    /// Remove request sent to peer.
    fn remove_request_sent(
        &mut self,
        peer: PeerId,
        request_id: OutboundRequestId,
    ) {
        if let Some(requests) = self.request_sent.get_mut(&peer) {
            if let Some(pos) =
                requests.iter().position(|val| *val == request_id)
            {
                requests.remove(pos);
            }
        }
    }

    /// Add ephemeral response.
    fn add_ephemeral_response(
        &mut self,
        peer: PeerId,
        response_channel: ResponseChannel<ReqResMessage>,
    ) {
        let responses = self.ephemeral_responses.entry(peer).or_default();
        responses.push_back(response_channel);
    }

    /// Send pending messages to peer.
    fn send_pending_outbound_messages(&mut self, peer: PeerId) {
        if self.swarm.behaviour_mut().is_known_peer(&peer) {
            if let Some(messages) = self.pending_outbound_messages.remove(&peer)
            {
                for message in messages.iter() {
                    if self.node_type == NodeType::Ephemeral {
                        let id = self
                            .swarm
                            .behaviour_mut()
                            .send_request(&peer, message.clone());
                        self.add_request_sent(peer, id);
                    } else {
                        self.swarm
                            .behaviour_mut()
                            .send_tell(&peer, message.clone());
                    }
                }
            } else {
                trace!(
                    TARGET_WORKER,
                    "Pending messages queue is empty for peer {}.",
                    peer
                );
            }
        } else {
            trace!(
                TARGET_WORKER,
                "Peer {} is not known. Pending messages will be sent when the peer is identified.",
                peer
            );
            // TODO: After three attempts, remove the peer from the pending messages and
            // send a netwokr event `PeerDisconnected`.
            self.swarm.behaviour_mut().discover(&peer);
        }
    }

    /// Get the network service.
    pub fn service(&self) -> NetworkService {
        self.service.clone()
    }

    /// Change the network state.
    async fn change_state(&mut self, state: NetworkState) {
        trace!(TARGET_WORKER, "Change network state to: {:?}", state);
        self.state = state.clone();
        self.send_event(NetworkEvent::StateChanged(state)).await;
    }

    /// Send event
    async fn send_event(&mut self, event: NetworkEvent) {
        if self.event_sender.send(event).await.is_err() {
            error!(TARGET_WORKER, "Can't send network event.")
        }
    }

    /// Run the network worker.
    pub async fn run(&mut self) {
        // Run connection to bootstrap node.
        if let Err(error) = self.run_connection().await {
            error!(TARGET_WORKER, "Error running connection: {:?}", error);
            self.send_event(NetworkEvent::Error(error)).await;
            // Irrecoverable error. Cancel the node.
            self.cancel.cancel();
            return;
        }

        // Finish pre routing state, activating random walk (if node is a bootstrap).
        self.swarm.behaviour_mut().finish_prerouting_state();
        // Run main loop.
        self.run_main().await;
    }

    /// Run connection to bootstrap node.
    pub async fn run_connection(&mut self) -> Result<(), Error> {
        info!(TARGET_WORKER, "Running connection loop");
        let mut result = Ok(());
        // If is the first node of kore network.
        if self.node_type == NodeType::Bootstrap && self.boot_nodes.is_empty() {
            self.change_state(NetworkState::Running).await;
        } else {
            loop {
                match self.state {
                    NetworkState::Dial => {
                        // Dial to boot node.
                        if self.boot_nodes.is_empty() {
                            error!(TARGET_WORKER, "No bootstrap nodes.");
                            if self
                                .event_sender
                                .send(NetworkEvent::Error(Error::Network(
                                    "No more bootstrap nodes.".to_owned(),
                                )))
                                .await
                                .is_err()
                            {
                                error!(
                                    TARGET_WORKER,
                                    "Error sending network error event."
                                );
                            }
                            error!(
                                TARGET_WORKER,
                                "Can't connect to kore network"
                            );
                            self.change_state(NetworkState::Disconnected).await;
                        } else {
                            let copy_boot_nodes = self.boot_nodes.clone();
                            for node in copy_boot_nodes {
                                if self
                                    .swarm
                                    .dial(
                                        DialOpts::peer_id(node.0)
                                            .addresses(node.1.clone())
                                            .build(),
                                    )
                                    .is_err()
                                {
                                    error!(
                                        TARGET_WORKER,
                                        "Error dialing boot node {}", node.0
                                    );
                                    self.swarm
                                        .behaviour_mut()
                                        .remove_node(&node.0, &node.1);
                                    if let Some(pos) =
                                        self.boot_nodes.iter().position(|val| {
                                            val.clone()
                                                == (node.0, node.1.clone())
                                        })
                                    {
                                        self.boot_nodes.remove(pos);
                                    }
                                }
                            }

                            self.change_state(NetworkState::Dialing).await;
                        }
                    }
                    NetworkState::Dialing => {
                        // No more bootnodes to send dial, none was successful nut one or more Dial fail by keepalivetimeout
                        if self.boot_nodes.is_empty()
                            && self.successful_dials == 0
                            && !self.retry_boot_nodes.is_empty()
                        {
                            self.boot_nodes.clone_from(&self.retry_boot_nodes);
                            self.retry_boot_nodes = vec![];
                            self.change_state(NetworkState::Dial).await;
                        }
                        // No more bootnodes to send dial and none was successful
                        else if self.boot_nodes.is_empty()
                            && self.successful_dials == 0
                        {
                            self.change_state(NetworkState::Disconnected).await;
                        // No more bootnodes to send dial and one or more was successful
                        } else if self.boot_nodes.is_empty() {
                            break;
                        }
                    }
                    NetworkState::Running => {
                        break;
                    }
                    NetworkState::Disconnected => {
                        result = Err(Error::Network(
                            "Can't connect to kore network".to_owned(),
                        ));
                        break;
                    }
                    _ => {}
                }
                if self.state != NetworkState::Disconnected {
                    tokio::select! {
                        event = self.swarm.select_next_some() => {
                            self.handle_connection_events(event).await;
                        }
                        _ = self.cancel.cancelled() => {
                            break;
                        }
                    }
                }
            }
        }
        result
    }

    /// Handle connection events.
    async fn handle_connection_events(
        &mut self,
        event: SwarmEvent<BehaviourEvent>,
    ) {
        info!(TARGET_WORKER, "Handle connection event: {:?}", event);
        match event {
            SwarmEvent::NewListenAddr { address, .. } => {
                info!(TARGET_WORKER, "Listening on {:?}", address);
                if self.state == NetworkState::Start {
                    trace!(TARGET_WORKER, "Bootstrap to the kore network");
                    self.change_state(NetworkState::Dial).await;
                }
            }
            SwarmEvent::OutgoingConnectionError {
                connection_id: _,
                peer_id: Some(peer_id),
                error: _,
            } => {
                error!(TARGET_WORKER, "Error dialing peer {}", peer_id);
                if let Some(pos) =
                    self.boot_nodes.iter().position(|val| val.0 == peer_id)
                {
                    self.swarm
                        .behaviour_mut()
                        .remove_node(&peer_id, &self.boot_nodes[pos].1);
                    self.boot_nodes.remove(pos);
                }
            }
            SwarmEvent::IncomingConnection {
                local_addr,
                send_back_addr,
                ..
            } => {
                info!(
                    TARGET_WORKER,
                    "Incoming connection from {} to {}.",
                    send_back_addr,
                    local_addr
                );
            }
            SwarmEvent::Behaviour(BehaviourEvent::Identified {
                peer_id,
                info,
            }) => {
                info!(TARGET_WORKER, "Identified peer {}", peer_id);
                // Add identified peer to the behaviour.
                self.swarm
                    .behaviour_mut()
                    .add_identified_peer(peer_id, *info.clone());

                // If the identified peer is the current dialing, send event and change the state to running.

                trace!(
                    TARGET_WORKER,
                    "Connected to bootstrap node {}",
                    peer_id
                );
                self.send_event(NetworkEvent::ConnectedToBootstrap {
                    peer: peer_id.to_string(),
                })
                .await;

                if let Some(pos) =
                    self.boot_nodes.iter().position(|val| val.0 == peer_id)
                {
                    self.successful_dials += 1;
                    self.boot_nodes.remove(pos);
                }
            }
            SwarmEvent::Behaviour(BehaviourEvent::Discovered(_)) => {}
            SwarmEvent::ConnectionClosed { peer_id, cause, .. } => {
                info!(TARGET_WORKER, "Connection closed to peer {}", peer_id);
                if cause.is_some() {
                    match cause.unwrap() {
                        swarm::ConnectionError::KeepAliveTimeout => {
                            if let Some(pos) = self
                                .boot_nodes
                                .iter()
                                .position(|val| val.0 == peer_id)
                            {
                                self.retry_boot_nodes
                                    .push(self.boot_nodes[pos].clone());
                                self.boot_nodes.remove(pos);
                            }
                        }
                        swarm::ConnectionError::IO(e) => {
                            self.remove_boot_node(peer_id);
                            error!("Error in Dialing with {}, {}", peer_id, e);
                        }
                    }
                }
            }
            e => {
                trace!(TARGET_WORKER, "Event: {:?}", e);
                //self.change_state(NetworkState::Disconnected).await;
            }
        }
    }
    /// Run network worker.
    pub async fn run_main(&mut self) {
        info!(TARGET_WORKER, "Running main loop");

        loop {
            tokio::select! {
                command = self.command_receiver.recv() => {
                    // Handle commands.
                    if let Some(command) = command {
                        self.handle_command(command).await;
                    }
                }
                event = self.swarm.select_next_some() => {
                    // Handle events.
                    self.handle_event(event).await;
                }
                _ = self.cancel.cancelled() => {
                    break;
                }
            }
        }
    }

    async fn handle_command(&mut self, command: Command) {
        match command {
            Command::SendMessage { peer, message } => {
                if let Err(error) = self.send_message(peer, message) {
                    error!(TARGET_WORKER, "Response error: {:?}", error);
                    self.send_event(NetworkEvent::Error(error)).await;
                }
            }
        }
    }

    async fn handle_event(&mut self, event: SwarmEvent<BehaviourEvent>) {
        match event {
            SwarmEvent::NewListenAddr { address, .. } => {
                info!(TARGET_WORKER, "Listening on {:?}", address);
                if self.node_type == NodeType::Bootstrap {
                    trace!(TARGET_WORKER, "Bootstrap to the kore network");
                    if self.swarm.behaviour_mut().bootstrap().is_err() {
                        warn!(TARGET_WORKER, "Empty boot nodes list.");
                        self.change_state(NetworkState::Running).await;
                    } else {
                        self.change_state(NetworkState::Dialing).await;
                    }
                }
            }
            SwarmEvent::ConnectionEstablished {
                peer_id, endpoint, ..
            } => {
                match endpoint {
                    ConnectedPoint::Dialer { address, .. } => {
                        info!(
                        TARGET_WORKER,
                        "Connection established to peer {} with address {}.", peer_id, address
                    );
                    }
                    ConnectedPoint::Listener { send_back_addr, .. } => {
                        info!(
                            TARGET_WORKER,
                            "Connection established from address {}.",
                            send_back_addr,
                        );
                    }
                }
            }
            SwarmEvent::Behaviour(BehaviourEvent::PeersFounded(key, peers)) => {
                if peers.contains(&key) {
                    info!(TARGET_WORKER, "Peer {} found in the network", key);
                    self.send_pending_outbound_messages(key);
                }
            }
            SwarmEvent::Behaviour(BehaviourEvent::Identified {
                peer_id,
                info,
            }) => {
                // Send identified peer event.
                let addresses = info
                    .listen_addrs
                    .iter()
                    .map(|addr| addr.to_string())
                    .collect();

                self.send_event(NetworkEvent::PeerIdentified {
                    peer: peer_id.to_string(),
                    addresses,
                })
                .await;

                // Add identified peer to the behaviour.
                info!(TARGET_WORKER, "Identified peer {}", peer_id);
                self.swarm
                    .behaviour_mut()
                    .add_identified_peer(peer_id, *info.clone());

                // Send pending messages.
                if self.pending_outbound_messages.contains_key(&peer_id) {
                    trace!(
                        TARGET_WORKER,
                        "Sending pending messages to peer {}.",
                        peer_id
                    );
                    self.send_pending_outbound_messages(peer_id);
                }
            }
            SwarmEvent::Behaviour(BehaviourEvent::TellMessage {
                peer_id,
                message,
            }) => {
                //trace!(TARGET_WORKER, "Message received from peer {}", peer_id);
                let result = if let Some(helper_sender) = self.helper_sender.as_ref() {
                    helper_sender.send(CommandHelper::ReceivedMessage {
                        message: message.message,
                    }).await
                } else {
                    // TODO: No se puede comunicar con el helper, se debe cerrar
                    todo!("");
                };
                if result.is_err() {
                    error!(
                        TARGET_WORKER,
                        "Could not receive message from peer {}", peer_id
                    );
                } else {
                    trace!(
                        TARGET_WORKER,
                        "Message received from peer {}.",
                        peer_id
                    );
                    self.messages_metric
                        .get_or_create(&MetricLabels {
                            fact: Fact::Received,
                            peer_id: peer_id.to_string(),
                        })
                        .inc();
                }
            }
            SwarmEvent::Behaviour(BehaviourEvent::ReqresMessage {
                peer_id,
                message,
            }) => {
                debug!(
                    TARGET_WORKER,
                    "Request-response message received from peer {}", peer_id
                );
                match message {
                    request_response::Message::Request {
                        request,
                        channel,
                        ..
                    } => {
                        self.add_ephemeral_response(peer_id, channel);
                        if self
                            .event_sender
                            .send(NetworkEvent::MessageReceived {
                                peer: peer_id.to_string(),
                                message: request.0,
                            })
                            .await
                            .is_err()
                        {
                            error!(
                                TARGET_WORKER,
                                "Could not receive request from peer {}",
                                peer_id
                            );
                        } else {
                            trace!(
                                TARGET_WORKER,
                                "Request received from peer {}.",
                                peer_id
                            );
                            self.messages_metric
                                .get_or_create(&MetricLabels {
                                    fact: Fact::Received,
                                    peer_id: peer_id.to_string(),
                                })
                                .inc();
                        }
                    }
                    request_response::Message::Response {
                        request_id,
                        response,
                    } => {
                        if let Some(reqs) = self.request_sent.get_mut(&peer_id)
                        {
                            if let Some(pos) =
                                reqs.iter().position(|x| *x == request_id)
                            {
                                reqs.remove(pos);
                                debug!(
                                    TARGET_WORKER,
                                    "Message response from peer {}", peer_id
                                );
                                self.send_event(
                                    NetworkEvent::MessageReceived {
                                        peer: peer_id.to_string(),
                                        message: response.0,
                                    },
                                )
                                .await;
                            } else {
                                error!(
                                    TARGET_WORKER,
                                    "Request outbound for peer {} not found.",
                                    peer_id
                                );
                                self.send_event(NetworkEvent::Error(
                                    Error::Worker(format!(
                                    "Request outbound for peer {} not found.",
                                    peer_id
                                )),
                                ))
                                .await;
                            }
                        } else {
                            error!(
                                TARGET_WORKER,
                                "There are no pending responses for peer {}.",
                                peer_id
                            );
                            self.send_event(NetworkEvent::Error(
                                Error::Worker(format!(
                                "There are no pending responses for peer {}.",
                                peer_id
                            )),
                            ))
                            .await;
                        }
                    }
                }
            }
            SwarmEvent::Behaviour(BehaviourEvent::TellMessageSent {
                peer_id,
                ..
            })
            | SwarmEvent::Behaviour(BehaviourEvent::ReqresMessageSent {
                peer_id,
                ..
            }) => {
                trace!(TARGET_WORKER, "Message sent to peer {}", peer_id);
                self.messages_metric
                    .get_or_create(&MetricLabels {
                        fact: Fact::Sent,
                        peer_id: peer_id.to_string(),
                    })
                    .inc();
                let result = self
                    .event_sender
                    .send(NetworkEvent::MessageSent {
                        peer: peer_id.to_string(),
                    })
                    .await;
                if result.is_err() {
                    error!(
                        TARGET_WORKER,
                        "Error with message sent event to {}", peer_id
                    );
                }
            }
            SwarmEvent::Behaviour(BehaviourEvent::TellMessageProcessed {
                peer_id,
                ..
            }) => {
                trace!(
                    TARGET_WORKER,
                    "Message processed from peer {}",
                    peer_id
                );
            }
            SwarmEvent::Behaviour(BehaviourEvent::TellOutboundFailure {
                peer_id,
                error,
                ..
            }) => {
                warn!(
                    TARGET_WORKER,
                    "Error sending message to peer {}: {}", peer_id, error
                );
                self.send_event(NetworkEvent::Error(Error::Network(format!(
                    "Error sending message to peer {}: {}",
                    peer_id, error
                ))))
                .await;
            }
            SwarmEvent::Behaviour(BehaviourEvent::ReqresOutboundFailure {
                peer_id,
                outbound_id,
                error,
            }) => {
                warn!(
                    TARGET_WORKER,
                    "Error sending message to peer {}: {}", peer_id, error
                );
                self.send_event(NetworkEvent::Error(Error::Network(format!(
                    "Error sending message to peer {}: {}",
                    peer_id, error
                ))))
                .await;
                self.remove_request_sent(peer_id, outbound_id);
            }
            SwarmEvent::Behaviour(BehaviourEvent::TellInboundFailure {
                peer_id,
                error,
                ..
            })
            | SwarmEvent::Behaviour(BehaviourEvent::ReqresInboundFailure {
                peer_id,
                error,
                ..
            }) => {
                warn!(
                    TARGET_WORKER,
                    "Error receiving message from peer {}: {}", peer_id, error
                );
                self.send_event(NetworkEvent::Error(Error::Network(format!(
                    "Error receiving message from peer {}: {}",
                    peer_id, error
                ))))
                .await;
            }
            SwarmEvent::NewExternalAddrCandidate { address } => {
                info!(
                    TARGET_WORKER,
                    "New external address candidate: {}.", address
                );
                if self.node_type == NodeType::Addressable {
                    debug!(
                        TARGET_WORKER,
                        "Adding external address for addressable node: {}.",
                        address
                    );
                    self.swarm.add_external_address(address);
                }
            }
            SwarmEvent::OutgoingConnectionError { error, .. } => match error {
                DialError::Transport(errors) => {
                    for (address, error) in errors {
                        error!(
                            TARGET_WORKER,
                            "Error dialing peer {:?} with errror {:?}",
                            address,
                            error
                        );
                    }
                    self.send_event(NetworkEvent::Error(Error::Transport(
                        "Transport error when dialing".to_owned(),
                    )))
                    .await;
                }
                _ => {
                    error!(TARGET_WORKER, "Error dialing peer: {:?}", error);
                    self.send_event(NetworkEvent::Error(Error::Network(
                        format!("Error dialing peer: {:?}", error),
                    )))
                    .await;
                }
            },
            _ => {}
        }
    }
}

/// Network state.
#[derive(Debug, Clone, PartialEq, Serialize, Deserialize)]
pub enum NetworkState {
    /// Start.
    Start,
    /// Dial.
    Dial,
    /// Dialing boot node.
    Dialing,
    /// Running.
    Running,
    /// Disconnected.
    Disconnected,
}

/// Network errors.
#[derive(Debug, Clone, PartialEq)]
pub enum NetworkError {
    /// Error dialing peer.
    Dialing(String),
    /// Error relay
    Relay(String),
    /// Error sending message.
    Sending(String),
}

/// Metric labels for the messages.
#[derive(Clone, Debug, Hash, PartialEq, Eq, EncodeLabelSet)]
struct MetricLabels {
    /// Fact.
    fact: Fact,
    /// Peer ID.
    peer_id: String,
}

/// Fact related to the message (sent or received).
#[derive(Clone, Debug, Hash, PartialEq, Eq, EncodeLabelValue)]
enum Fact {
    /// Message sent.
    Sent,
    /// Message received.
    Received,
}

#[cfg(test)]
mod tests {

    use crate::routing::RoutingNode;

    use super::*;

    use identity::keys::KeyPair;

    use serial_test::serial;
    use tokio::sync::mpsc::{self, Receiver};

    //use tracing_test::traced_test;

    #[tokio::test]
    #[serial]
    async fn test_no_boot_nodes() {
        let boot_nodes = vec![];
        let token = CancellationToken::new();

        // Build a node.
        let node_addr = "/ip4/127.0.0.1/tcp/54422";
        let (mut node, mut node_receiver) = build_worker(
            boot_nodes.clone(),
            false,
            NodeType::Addressable,
            token.clone(),
            Some(node_addr.to_owned()),
        );

        // Spawn the ephemeral node
        tokio::spawn(async move {
            let _ = node.run_connection().await;
        });

        loop {
            tokio::select! {
                event = node_receiver.recv() => {
                    if let Some(event) = event {
                        match event {
                            NetworkEvent::Error(Error::Network(value)) => {
                                assert_eq!(value, "No more bootstrap nodes.".to_owned());
                            }
                            NetworkEvent::StateChanged(NetworkState::Disconnected) => {
                                break;
                            }
                            _ => {}
                        }
                    }
                }
                _ = token.cancelled() => {
                    break;
                }
            }
        }
    }

    #[tokio::test]
    #[serial]
    async fn test_fake_boot_node() {
        let mut boot_nodes = vec![];
        let token = CancellationToken::new();

        // Build a fake bootstrap node.
        let fake_boot_peer = PeerId::random();
        let fake_boot_addr = "/ip4/127.0.0.1/tcp/55999";
        let fake_node = RoutingNode {
            peer_id: fake_boot_peer.to_string(),
            address: vec![fake_boot_addr.to_owned()],
        };
        boot_nodes.push(fake_node);

        // Build a node.
        let node_addr = "/ip4/127.0.0.1/tcp/55422";
        let (mut node, mut node_receiver) = build_worker(
            boot_nodes.clone(),
            false,
            NodeType::Addressable,
            token.clone(),
            Some(node_addr.to_owned()),
        );

        // Spawn the ephemeral node
        tokio::spawn(async move {
            let _ = node.run_connection().await;
        });

        loop {
            tokio::select! {
                event = node_receiver.recv() => {
                    if let Some(event) = event {
                        match event {
                            NetworkEvent::StateChanged(NetworkState::Dialing) => {
                                //break;
                            }
                            NetworkEvent::Error(Error::Network(value)) => {
                                assert_eq!(value, "No more bootstrap nodes.".to_owned());
                            }
                            NetworkEvent::StateChanged(NetworkState::Dial) => {}
                            NetworkEvent::StateChanged(NetworkState::Disconnected) => {
                                break;
                            }
                            _ => {}
                        }
                    }
                }
                _ = token.cancelled() => {
                    break;
                }
            }
        }
    }

    #[tokio::test]
    #[tracing_test::traced_test]
    #[serial]
    async fn test_connect() {
        let mut boot_nodes = vec![];

        let token = CancellationToken::new();

        // Build a bootstrap node.
        let boot_addr = "/ip4/127.0.0.1/tcp/56421";
        let (mut boot, mut boot_receiver) = build_worker(
            boot_nodes.clone(),
            false,
            NodeType::Bootstrap,
            token.clone(),
            Some(boot_addr.to_owned()),
        );
        let boot_node = RoutingNode {
            peer_id: boot.local_peer_id().to_string(),
            address: vec![boot_addr.to_owned()],
        };
        boot_nodes.push(boot_node);
        let boot_peer_id = boot.local_peer_id().to_string();
        println!("Boot peer id: {}", boot_peer_id);

        // Build a node.
        let node_addr = "/ip4/127.0.0.1/tcp/56422";
        let (mut node, mut node_receiver) = build_worker(
            boot_nodes,
            false,
            NodeType::Ephemeral,
            token.clone(),
            Some(node_addr.to_owned()),
        );
        let node_peer_id = node.local_peer_id().to_string();
        println!("Node peer id: {}", node_peer_id);

        // Spawn the boot node
        tokio::spawn(async move {
            boot.run_main().await;
        });

        // Wait for connection.
        node.run_connection().await.unwrap();

        // Spawn the node
        tokio::spawn(async move {
            node.run().await;
        });

        loop {
            tokio::select! {
                event = boot_receiver.recv() => {
                    if let Some(event) = event {
                        match event {
                            _ => {}
                        }
                    }
                }
                event = node_receiver.recv() => {
                    if let Some(event) = event {
                        match event {
                            NetworkEvent::ConnectedToBootstrap { peer } => {
                                assert_eq!(peer, boot_peer_id.to_string());
                                break;
                            }
                            NetworkEvent::StateChanged(state) => {
                                match state {
                                    NetworkState::Running => {

                                    }
                                    _ => {}
                                }
                            }
                            _ => {}
                        }
                    }
                }
                _ = token.cancelled() => {
                    break;
                }
            }
        }
    }

    /*
        #[tokio::test]
        #[ignore]
        async fn test_network_worker() {
            let mut boot_nodes = vec![];

            let token = CancellationToken::new();

            // Build a bootstrap node.
            let boot_addr = "/ip4/127.0.0.1/tcp/54421";
            let (mut boot, mut boot_receiver) = build_worker(
                boot_nodes.clone(),
                false,
                NodeType::Bootstrap,
                token.clone(),
                Some(boot_addr.to_owned()),
            );
            let boot_node = RoutingNode {
                peer_id: boot.local_peer_id().to_string(),
                address: vec![boot_addr.to_owned()],
            };
            boot_nodes.push(boot_node);

            // Build a ephemeral node.
            let ephemeral_addr = "/ip4/127.0.0.1/tcp/54422";
            let (mut ephemeral, mut ephemeral_receiver) = build_worker(
                boot_nodes.clone(),
                false,
                NodeType::Ephemeral,
                token.clone(),
                Some(ephemeral_addr.to_owned()),
            );
            let mut ephemeral_service = ephemeral.service();
            let ephemeral_peer_id = ephemeral.local_peer_id();

            // Build a addressable node.
            let addressable_addr = "/ip4/127.0.0.1/tcp/54423";
            let (mut addressable, mut addresable_receiver) = build_worker(
                boot_nodes.clone(),
                false,
                NodeType::Addressable,
                token.clone(),
                Some(addressable_addr.to_owned()),
            );
            let mut addressable_service = addressable.service();
            let addressable_peer_id = addressable.local_peer_id();

            // Wait for connect boot node.
            if boot.run_connection().await.is_err() {
                error!(TARGET_WORKER, "Error connecting to the network");
            }

            // Spawn the boot node
            tokio::spawn(async move {
                boot.run_main().await;
            });

            // Wait for connect ephemeral node.
            if ephemeral.run_connection().await.is_err() {
                error!(TARGET_WORKER, "Error connecting to the network");
            }

            // Wait for connect addressable node.
            if addressable.run_connection().await.is_err() {
                error!(TARGET_WORKER, "Error connecting to the network");
            }

            // Spawn the ephemeral node
            tokio::spawn(async move {
                ephemeral.run_main().await;
            });

            // Spawn the addressable node
            tokio::spawn(async move {
                addressable.run_main().await;
            });

            let mut ephemeral_identified = false;
            let mut addressable_identified = false;
            let mut sent = false;
            let mut received = false;
            let mut response = false;

            // loop to receive events
            loop {
                if ephemeral_identified && addressable_identified && !sent {
                    ephemeral_service
                        .send_command(Command::SendMessage {
                            peer: addressable_peer_id.to_bytes().to_vec(),
                            message: b"Hello Addressable".to_vec(),
                        })
                        .await
                        .unwrap();
                    sent = true;
                }
                if received && !response {
                    addressable_service
                        .send_command(Command::SendMessage {
                            peer: ephemeral_peer_id.to_bytes().to_vec(),
                            message: b"Hello Ephemeral".to_vec(),
                        })
                        .await
                        .unwrap();
                    response = true;
                }
                tokio::select! {
                    event = boot_receiver.recv() => {
                        if let Some(event) = event {
                            match event {
                                NetworkEvent::PeerIdentified { peer, .. } => {
                                    if peer == ephemeral_peer_id.to_string() {
                                        ephemeral_identified = true;
                                    } else if peer == addressable_peer_id.to_string() {
                                        addressable_identified = true;
                                    }
                                }
                                _ => {}
                            }
                        }
                    }
                    event = ephemeral_receiver.recv() => {
                        if let Some(event) = event {
                            match event {
                                NetworkEvent::MessageSent { peer } => {
                                    assert_eq!(peer, addressable_peer_id.to_string());
                                }
                                NetworkEvent::MessageReceived { peer, message } => {
                                    assert_eq!(peer, addressable_peer_id.to_string());
                                    assert_eq!(message, b"Hello Ephemeral".to_vec());
                                    break;
                                }
                              _ => {}
                            }
                        }
                    }
                    event = addresable_receiver.recv() => {
                        if let Some(event) = event {
                            match event {
                                NetworkEvent::MessageReceived { peer, message } => {
                                    assert_eq!(peer, ephemeral_peer_id.to_string());
                                    assert_eq!(message, b"Hello Addressable".to_vec());
                                    received = true;
                                }
                                NetworkEvent::Error(error) => {
                                    error!(TARGET_WORKER, "Error: {:?}", error);
                                    break;
                                }
                                _ => {}
                            }
                        }
                    }
                    _ = token.cancelled() => {
                        break;
                    }
                }
            }

            token.cancel();
        }
    */

    #[derive(Debug, Serialize, Deserialize)]
    pub struct Dummy {}

    // Build a relay server.
    fn build_worker(
        boot_nodes: Vec<RoutingNode>,
        random_walk: bool,
        node_type: NodeType,
        token: CancellationToken,
        tcp_addr: Option<String>,
    ) -> (NetworkWorker<Dummy>, Receiver<NetworkEvent>) {
        let listen_addresses = if let Some(addr) = tcp_addr {
            vec![addr]
        } else {
            vec![]
        };
        let config = create_config(
            boot_nodes,
            random_walk,
            node_type,
            listen_addresses,
            false,
        );
        let keys = KeyPair::default();
        let mut registry = Registry::default();
        let (event_sender, event_receiver) = mpsc::channel(100);
        let worker = NetworkWorker::new(
            &mut registry,
            keys,
            config,
            event_sender,
            KeyDerivator::Ed25519,
            token,
        )
        .unwrap();
        (worker, event_receiver)
    }

    // Create a config
    fn create_config(
        boot_nodes: Vec<RoutingNode>,
        random_walk: bool,
        node_type: NodeType,
        listen_addresses: Vec<String>,
        port_reuse: bool,
    ) -> Config {
        let config = crate::routing::Config::new(boot_nodes.clone())
            .with_allow_non_globals_in_dht(true)
            .with_allow_private_ip(true)
            .with_discovery_limit(50)
            .with_mdns(false)
            .with_dht_random_walk(random_walk);

        Config {
            user_agent: "kore::node".to_owned(),
            node_type,
            tell: Default::default(),
            routing: config,
            external_addresses: vec![],
            listen_addresses,
            port_reuse,
            control_list: Default::default(),
        }
    }
}<|MERGE_RESOLUTION|>--- conflicted
+++ resolved
@@ -234,16 +234,9 @@
         })
     }
 
-<<<<<<< HEAD
     pub fn add_helper_sender(
         &mut self,
         helper_sender: mpsc::Sender<CommandHelper<T>>,
-=======
-    /// Add network sender.
-    pub fn add_network_sender(
-        mut self,
-        network_sender: mpsc::Sender<CommandHelper<T>>,
->>>>>>> 4dd2f21a
     ) {
         self.helper_sender = Some(helper_sender);
     }
